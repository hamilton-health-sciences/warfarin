# Replication

Given access to the COMBINE-AF database, the findings of this study are
end-to-end reproducible.

<<<<<<< HEAD
## Environment and setup

The pipeline and modeling was run in Python 3.9.2.

    $ python3 --version
    Python 3.9.2
    $ git clone git@github.com:hamilton-health-sciences/warfarin.git
    $ cd warfarin
    $ python3 -m pip install -r requirements.txt
=======
## Environment

    $ export PYTHONPATH=.

## Preprocessing
>>>>>>> 3de7787f

Point Python at the cloned directory:

    $ export PYTHONPATH=.

## Preprocessing

Run the preprocessing steps. This will first convert the input SAS files into
Feather dataframes and store them, then preprocess the data and ready it for RL
modeling, splitting off the test set from the IDs listed in
`./data/test_subject_ids.txt`. This list of IDs was randomly generated during
an earlier phase of the project.

    $ bash scripts/preprocess.sh \
        ./data/raw_data/baseline.sas7bdat \
        ./data/raw_data/inr.sas7bdat \
        ./data/raw_data/events.sas7bdat \
        ./data/test_subject_ids.txt

This will create an audit log in `output/` that can be comparison-checked for
correctness.

## Model tuning

<<<<<<< HEAD
With a GPU available, train and tune the dBCQ model on the development set,
which will attempt to find hyperparameters that maximize TTR at agreement in
the tuning set:

    $ python3 scripts/tune_smdp_dbcq.py \
        --train_data `pwd`/data/clean_data/train_data.feather \
        --val_data `pwd`/data/clean_data/val_data.feather \
        --target_metric "val/0.0025_POLICY/ttr" \
        --mode max

Evaluations and plots can be accessed during training through Tensorboard:

    $ python3 -m tensorboard.main --logdir=./ray_logs
    Serving TensorBoard on localhost; to expose to the network, use a proxy or pass --bind_all
    TensorBoard 2.6.0 at http://localhost:6006/ (Press CTRL+C to quit)
=======
With at least one GPU available, train the dBCQ model:

    $ python3 scripts/tune_smdp_dbcq.py \
          --train_buffer `pwd`/data/replay_buffers/train_data \
          --events_buffer `pwd`/data/replay_buffers/events_data \
          --val_buffer `pwd`/data/replay_buffers/val_data \
          --target_metric val_jindex_good_actions \
          --mode max
>>>>>>> 3de7787f

## TODO: Final evaluations and figures

    $ bash script/evaluate_combine_af.sh # ...<|MERGE_RESOLUTION|>--- conflicted
+++ resolved
@@ -3,7 +3,6 @@
 Given access to the COMBINE-AF database, the findings of this study are
 end-to-end reproducible.
 
-<<<<<<< HEAD
 ## Environment and setup
 
 The pipeline and modeling was run in Python 3.9.2.
@@ -13,13 +12,6 @@
     $ git clone git@github.com:hamilton-health-sciences/warfarin.git
     $ cd warfarin
     $ python3 -m pip install -r requirements.txt
-=======
-## Environment
-
-    $ export PYTHONPATH=.
-
-## Preprocessing
->>>>>>> 3de7787f
 
 Point Python at the cloned directory:
 
@@ -44,7 +36,6 @@
 
 ## Model tuning
 
-<<<<<<< HEAD
 With a GPU available, train and tune the dBCQ model on the development set,
 which will attempt to find hyperparameters that maximize TTR at agreement in
 the tuning set:
@@ -60,16 +51,6 @@
     $ python3 -m tensorboard.main --logdir=./ray_logs
     Serving TensorBoard on localhost; to expose to the network, use a proxy or pass --bind_all
     TensorBoard 2.6.0 at http://localhost:6006/ (Press CTRL+C to quit)
-=======
-With at least one GPU available, train the dBCQ model:
-
-    $ python3 scripts/tune_smdp_dbcq.py \
-          --train_buffer `pwd`/data/replay_buffers/train_data \
-          --events_buffer `pwd`/data/replay_buffers/events_data \
-          --val_buffer `pwd`/data/replay_buffers/val_data \
-          --target_metric val_jindex_good_actions \
-          --mode max
->>>>>>> 3de7787f
 
 ## TODO: Final evaluations and figures
 
