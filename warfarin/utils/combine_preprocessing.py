--- conflicted
+++ resolved
@@ -662,11 +662,7 @@
     """
     # Remove patients with fewer than min_inr_counts
     counts = measured_inrs.groupby(id_col).size()
-<<<<<<< HEAD
-    patient_ids = counts[counts >= config.MIN_INR_COUNTS].index.tolist()    
-=======
     patient_ids = counts[counts >= config.MIN_INR_COUNTS].index.tolist()
->>>>>>> 716601d1
     num_removed = measured_inrs[id_col].nunique() - len(patient_ids)
     measured_inrs = measured_inrs[measured_inrs[id_col].isin(patient_ids)]
 
